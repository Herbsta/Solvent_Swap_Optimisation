--- conflicted
+++ resolved
@@ -4,14 +4,11 @@
 from dataPreparationPubChem import main as mainPubChem
 from dataPreparationAPI import main as mainAPI
 from dataPreparationBao import main as mainBao
-<<<<<<< HEAD
 from dbCombiner import main as dbCombiner
-=======
 
 from getMWfromCompoundUsingPubChem import main as getMWfromCompoundUsingPubChem
 from getMWFromCIDPubChem import main as getMWFromCIDPubChem
 
->>>>>>> 9e4f007b
 
 # Delete db folder if it already exists then create it again
 db_folder = os.path.join(os.getcwd(), 'db')
@@ -24,14 +21,5 @@
 mainAPI()
 mainBao()
 
-<<<<<<< HEAD
 # Combine the databases
-dbCombiner()
-=======
-# Run the fetching of MW for each compiund
-
-getMWfromCompoundUsingPubChem()
-getMWFromCIDPubChem()
-
-# Convert the database gram per gram to mol per mol
->>>>>>> 9e4f007b
+dbCombiner()